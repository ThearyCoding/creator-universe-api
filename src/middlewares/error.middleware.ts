--- conflicted
+++ resolved
@@ -1,9 +1,3 @@
-<<<<<<< HEAD
-// In your errorHandler.ts file
-
-import { Request, Response, NextFunction } from 'express';
-import { MulterError } from 'multer'; // 👈 Make sure to import MulterError
-=======
 import express from 'express';
 import mongoose from 'mongoose';
 import cors from 'cors';
@@ -23,7 +17,6 @@
 import swaggerOptions from './docs/swagger.config';
 // Load environment variables
 dotenv.config();
->>>>>>> 714421c7
 
 // Create Express app
 const app = express();
@@ -41,36 +34,6 @@
   }
 };
 
-<<<<<<< HEAD
-export const errorHandler = (
-  err: any, // Use `any` to be able to check for specific properties
-  req: Request,
-  res: Response,
-  next: NextFunction
-) => {
-  // Your existing logic to set a default status code is great.
-  let statusCode = res.statusCode === 200 ? 500 : res.statusCode;
-  let message = err.message;
-
-  // --- ADD THIS SECTION to handle specific upload errors ---
-  if (err.message === 'Unsupported file type') {
-    statusCode = 415; // 415 Unsupported Media Type
-  }
-
-  // 2. Check for other common multer errors (like file size)
-  if (err instanceof MulterError) {
-    if (err.code === 'LIMIT_FILE_SIZE') {
-      statusCode = 413; // 413 Payload Too Large
-      message = `File is too large. Maximum size is 10MB.`;
-    }
-  }
-  // --- END OF ADDED SECTION ---
-
-  res.status(statusCode).json({
-    message: message,
-    // Your existing logic for the stack trace is perfect.
-    stack: process.env.NODE_ENV === 'production' ? null : err.stack,
-=======
 // ========================
 // Middleware
 // ========================
@@ -104,7 +67,6 @@
     uptime: process.uptime().toFixed(2) + 's',
     environment: process.env.NODE_ENV || 'development',
     docs: `${req.protocol}://${req.get('host')}/api-docs`
->>>>>>> 714421c7
   });
 });
 
