.env
node_modules/
<<<<<<< HEAD
dist
=======
distdist/
>>>>>>> cd5c9ac5
<|MERGE_RESOLUTION|>--- conflicted
+++ resolved
@@ -1,7 +1,3 @@
 .env
 node_modules/
-<<<<<<< HEAD
-dist
-=======
-distdist/
->>>>>>> cd5c9ac5
+distdist/